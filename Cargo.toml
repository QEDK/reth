--- conflicted
+++ resolved
@@ -73,16 +73,10 @@
 [patch.crates-io]
 # patched for quantity U256 responses <https://github.com/recmo/uint/issues/224>
 ruint = { git = "https://github.com/paradigmxyz/uint" }
-<<<<<<< HEAD
 revm = { path = "../revm/crates/revm" }
 revm-primitives = { path = "../revm/crates/primitives" }
 revm-precompile = { path = "../revm/crates/precompile" }
 revm-interpreter = { path = "../revm/crates/interpreter" }
-=======
-
-revm = { git = "https://github.com/bluealloy/revm/", branch = "release/v25" }
-revm-primitives = { git = "https://github.com/bluealloy/revm/", branch = "release/v25" }
->>>>>>> 9484de09
 
 [workspace.dependencies]
 ## reth
