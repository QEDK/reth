/// Stage IDs for all known stages.
///
/// For custom stages, use [`StageId::Other`]
#[derive(Clone, Copy, Debug, PartialEq, Eq, Hash)]
#[allow(missing_docs)]
pub enum StageId {
    Headers,
    TotalDifficulty,
    Bodies,
    SenderRecovery,
    Execution,
    MerkleUnwind,
    AccountHashing,
    StorageHashing,
    MerkleExecute,
    TransactionLookup,
<<<<<<< HEAD
    IndexLogHistory,
=======
    IndexStorageHistory,
    IndexAccountHistory,
>>>>>>> b7c97776
    Finish,
    Other(&'static str),
}

impl StageId {
    /// All supported Stages
    pub const ALL: [StageId; 14] = [
        StageId::Headers,
        StageId::TotalDifficulty,
        StageId::Bodies,
        StageId::SenderRecovery,
        StageId::Execution,
        StageId::MerkleUnwind,
        StageId::AccountHashing,
        StageId::StorageHashing,
        StageId::MerkleExecute,
        StageId::TransactionLookup,
<<<<<<< HEAD
        StageId::IndexLogHistory,
=======
        StageId::IndexStorageHistory,
        StageId::IndexAccountHistory,
>>>>>>> b7c97776
        StageId::Finish,
    ];

    /// Return stage id formatted as string.
    pub fn as_str(&self) -> &str {
        match self {
            StageId::Headers => "Headers",
            StageId::TotalDifficulty => "TotalDifficulty",
            StageId::Bodies => "Bodies",
            StageId::SenderRecovery => "SenderRecovery",
            StageId::Execution => "Execution",
            StageId::MerkleUnwind => "MerkleUnwind",
            StageId::AccountHashing => "AccountHashing",
            StageId::StorageHashing => "StorageHashing",
            StageId::MerkleExecute => "MerkleExecute",
            StageId::TransactionLookup => "TransactionLookup",
<<<<<<< HEAD
            StageId::IndexLogHistory => "IndexLogHistory",
=======
            StageId::IndexAccountHistory => "IndexAccountHistory",
            StageId::IndexStorageHistory => "IndexStorageHistory",
>>>>>>> b7c97776
            StageId::Finish => "Finish",
            StageId::Other(s) => s,
        }
    }

    /// Returns true if it's a downloading stage [StageId::Headers] or [StageId::Bodies]
    pub fn is_downloading_stage(&self) -> bool {
        matches!(self, StageId::Headers | StageId::Bodies)
    }

    /// Returns true indicating if it's the finish stage [StageId::Finish]
    pub fn is_finish(&self) -> bool {
        matches!(self, StageId::Finish)
    }
}

impl std::fmt::Display for StageId {
    fn fmt(&self, f: &mut std::fmt::Formatter<'_>) -> std::fmt::Result {
        write!(f, "{}", self.as_str())
    }
}

#[cfg(test)]
mod tests {
    use super::*;

    #[test]
    fn stage_id_as_string() {
        assert_eq!(StageId::Headers.to_string(), "Headers");
        assert_eq!(StageId::TotalDifficulty.to_string(), "TotalDifficulty");
        assert_eq!(StageId::Bodies.to_string(), "Bodies");
        assert_eq!(StageId::SenderRecovery.to_string(), "SenderRecovery");
        assert_eq!(StageId::Execution.to_string(), "Execution");
        assert_eq!(StageId::MerkleUnwind.to_string(), "MerkleUnwind");
        assert_eq!(StageId::AccountHashing.to_string(), "AccountHashing");
        assert_eq!(StageId::StorageHashing.to_string(), "StorageHashing");
        assert_eq!(StageId::MerkleExecute.to_string(), "MerkleExecute");
        assert_eq!(StageId::IndexAccountHistory.to_string(), "IndexAccountHistory");
        assert_eq!(StageId::IndexStorageHistory.to_string(), "IndexStorageHistory");
        assert_eq!(StageId::TransactionLookup.to_string(), "TransactionLookup");
        assert_eq!(StageId::Finish.to_string(), "Finish");

        assert_eq!(StageId::Other("Foo").to_string(), "Foo");
    }

    #[test]
    fn is_downloading_stage() {
        assert!(StageId::Headers.is_downloading_stage());
        assert!(StageId::Bodies.is_downloading_stage());

        assert!(!StageId::Execution.is_downloading_stage());
    }
}<|MERGE_RESOLUTION|>--- conflicted
+++ resolved
@@ -14,12 +14,9 @@
     StorageHashing,
     MerkleExecute,
     TransactionLookup,
-<<<<<<< HEAD
-    IndexLogHistory,
-=======
     IndexStorageHistory,
     IndexAccountHistory,
->>>>>>> b7c97776
+    IndexLogHistory,
     Finish,
     Other(&'static str),
 }
@@ -37,12 +34,9 @@
         StageId::StorageHashing,
         StageId::MerkleExecute,
         StageId::TransactionLookup,
-<<<<<<< HEAD
-        StageId::IndexLogHistory,
-=======
         StageId::IndexStorageHistory,
         StageId::IndexAccountHistory,
->>>>>>> b7c97776
+        StageId::IndexLogHistory,
         StageId::Finish,
     ];
 
@@ -59,12 +53,9 @@
             StageId::StorageHashing => "StorageHashing",
             StageId::MerkleExecute => "MerkleExecute",
             StageId::TransactionLookup => "TransactionLookup",
-<<<<<<< HEAD
-            StageId::IndexLogHistory => "IndexLogHistory",
-=======
             StageId::IndexAccountHistory => "IndexAccountHistory",
             StageId::IndexStorageHistory => "IndexStorageHistory",
->>>>>>> b7c97776
+            StageId::IndexLogHistory => "IndexLogHistory",
             StageId::Finish => "Finish",
             StageId::Other(s) => s,
         }
