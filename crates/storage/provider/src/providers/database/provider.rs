--- conflicted
+++ resolved
@@ -877,87 +877,6 @@
         Ok(())
     }
 
-<<<<<<< HEAD
-    /// Insert account change index to database. Used inside AccountHistoryIndex stage
-    pub fn insert_account_history_index(
-        &self,
-        account_transitions: BTreeMap<Address, Vec<u64>>,
-    ) -> std::result::Result<(), TransactionError> {
-        // insert indexes to AccountHistory.
-        for (address, mut indices) in account_transitions {
-            let mut last_shard = self.take_last_account_shard(address)?;
-            last_shard.append(&mut indices);
-            // chunk indices and insert them in shards of N size.
-            let mut chunks = last_shard
-                .iter()
-                .chunks(sharded_key::NUM_OF_INDICES_IN_SHARD)
-                .into_iter()
-                .map(|chunks| chunks.map(|i| *i as usize).collect::<Vec<usize>>())
-                .collect::<Vec<_>>();
-            let last_chunk = chunks.pop();
-
-            chunks.into_iter().try_for_each(|list| {
-                self.tx.put::<tables::AccountHistory>(
-                    ShardedKey::new(
-                        address,
-                        *list.last().expect("Chuck does not return empty list") as BlockNumber,
-                    ),
-                    BlockNumberList::new(list).expect("Indices are presorted and not empty"),
-                )
-            })?;
-            // Insert last list with u64::MAX
-            if let Some(last_list) = last_chunk {
-                self.tx.put::<tables::AccountHistory>(
-                    ShardedKey::new(address, u64::MAX),
-                    BlockNumberList::new(last_list).expect("Indices are presorted and not empty"),
-                )?
-            }
-        }
-        Ok(())
-    }
-
-    /// Get the stage checkpoint.
-    pub fn get_stage_checkpoint(
-        &self,
-        id: StageId,
-    ) -> std::result::Result<Option<StageCheckpoint>, DatabaseError> {
-        get_stage_checkpoint(&self.tx, id)
-    }
-
-    /// Save stage checkpoint.
-    pub fn save_stage_checkpoint(
-        &self,
-        id: StageId,
-        checkpoint: StageCheckpoint,
-    ) -> std::result::Result<(), DatabaseError> {
-        self.tx.put::<tables::SyncStage>(id.to_string(), checkpoint)
-    }
-
-    /// Delete stage checkpoint.
-    pub fn delete_stage_checkpoint(&self, id: StageId) -> std::result::Result<(), DatabaseError> {
-        self.tx.delete::<tables::SyncStage>(id.to_string(), None)?;
-        Ok(())
-    }
-
-    /// Get stage checkpoint progress.
-    pub fn get_stage_checkpoint_progress(
-        &self,
-        id: StageId,
-    ) -> std::result::Result<Option<Vec<u8>>, DatabaseError> {
-        self.tx.get::<tables::SyncStageProgress>(id.to_string())
-    }
-
-    /// Save stage checkpoint progress.
-    pub fn save_stage_checkpoint_progress(
-        &self,
-        id: StageId,
-        checkpoint: Vec<u8>,
-    ) -> std::result::Result<(), DatabaseError> {
-        self.tx.put::<tables::SyncStageProgress>(id.to_string(), checkpoint)
-    }
-
-=======
->>>>>>> 1049202f
     /// Query the block body by number.
     pub fn block_body_indices(
         &self,
@@ -1867,14 +1786,19 @@
 }
 
 impl<'this, TX: DbTxMut<'this>> StageCheckpointWriter for DatabaseProvider<'this, TX> {
+    /// Save stage checkpoint.
+    fn save_stage_checkpoint(&self, id: StageId, checkpoint: StageCheckpoint) -> Result<()> {
+        Ok(self.tx.put::<tables::SyncStage>(id.to_string(), checkpoint)?)
+    }
+
     /// Save stage checkpoint progress.
     fn save_stage_checkpoint_progress(&self, id: StageId, checkpoint: Vec<u8>) -> Result<()> {
         Ok(self.tx.put::<tables::SyncStageProgress>(id.to_string(), checkpoint)?)
     }
 
-    /// Save stage checkpoint.
-    fn save_stage_checkpoint(&self, id: StageId, checkpoint: StageCheckpoint) -> Result<()> {
-        Ok(self.tx.put::<tables::SyncStage>(id.to_string(), checkpoint)?)
+    /// Delete stage checkpoint. Returns `true` if the stage checkpoint was present.
+    fn delete_stage_checkpoint(&self, id: StageId) -> Result<bool> {
+        Ok(self.tx.delete::<tables::SyncStage>(id.to_string(), None)?)
     }
 
     fn update_pipeline_stages(
